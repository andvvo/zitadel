package setup

import (
	"context"
	"database/sql"
<<<<<<< HEAD
	_ "embed"
=======
	"embed"
>>>>>>> 5562ee94
	"time"

	"github.com/cockroachdb/cockroach-go/v2/crdb"
	"github.com/zitadel/logging"

	"github.com/zitadel/zitadel/internal/database"
)

var (
	//go:embed 11/11_add_column.sql
	addEventCreatedAt string
	//go:embed 11/11_fetch_events.sql
	fetchCreatedAt string
	//go:embed 11/11_fill_column.sql
	fillCreatedAt string
	//go:embed 11/11_set_column.sql
	setCreatedAtDetails string
<<<<<<< HEAD
=======
	//go:embed 11/postgres/create_index.sql
	//go:embed 11/cockroach/create_index.sql
	createdAtIndexCreateStmt embed.FS
	//go:embed 11/postgres/drop_index.sql
	//go:embed 11/cockroach/drop_index.sql
	createdAtIndexDropStmt embed.FS
>>>>>>> 5562ee94
)

type AddEventCreatedAt struct {
	BulkAmount int
	step10     *CorrectCreationDate
	dbClient   *database.DB
}

func (mig *AddEventCreatedAt) Execute(ctx context.Context) error {
	// execute step 10 again because events created after the first execution of step 10
	// could still have the wrong ordering of sequences and creation date
	if err := mig.step10.Execute(ctx); err != nil {
		return err
	}
	_, err := mig.dbClient.ExecContext(ctx, addEventCreatedAt)
	if err != nil {
		return err
	}

<<<<<<< HEAD
	for {
		var count int
		err = crdb.ExecuteTx(ctx, mig.dbClient.DB, nil, func(tx *sql.Tx) error {
			rows, err := tx.Query(fetchCreatedAt)
=======
	createIndex, err := readStmt(createdAtIndexCreateStmt, "11", mig.dbClient.Type(), "create_index.sql")
	if err != nil {
		return err
	}
	_, err = mig.dbClient.ExecContext(ctx, createIndex)
	if err != nil {
		return err
	}

	for {
		var count int
		err = crdb.ExecuteTx(ctx, mig.dbClient.DB, nil, func(tx *sql.Tx) error {
			rows, err := tx.Query(fetchCreatedAt, mig.BulkAmount)
>>>>>>> 5562ee94
			if err != nil {
				return err
			}
			defer rows.Close()

			data := make(map[string]time.Time, 20)
			for rows.Next() {
				count++
				var (
					id           string
					creationDate time.Time
				)

				err = rows.Scan(&id, &creationDate)
				if err != nil {
					return err
				}

				data[id] = creationDate

			}
			if err := rows.Err(); err != nil {
				return err
			}

			for id, creationDate := range data {
				_, err = tx.Exec(fillCreatedAt, creationDate, id)
				if err != nil {
					return err
				}
			}

			return nil
		})
		if err != nil {
			return err
		}
<<<<<<< HEAD
		logging.WithFields("count", count).Debug("creation dates set")
=======
		logging.WithFields("count", count).Info("creation dates set")
>>>>>>> 5562ee94
		if count < 20 {
			break
		}
	}

	logging.Info("set details")
	_, err = mig.dbClient.ExecContext(ctx, setCreatedAtDetails)
<<<<<<< HEAD
=======
	if err != nil {
		return err
	}

	dropIndex, err := readStmt(createdAtIndexDropStmt, "11", mig.dbClient.Type(), "drop_index.sql")
	if err != nil {
		return err
	}
	_, err = mig.dbClient.ExecContext(ctx, dropIndex)

>>>>>>> 5562ee94
	return err
}

func (mig *AddEventCreatedAt) String() string {
	return "11_event_created_at"
}<|MERGE_RESOLUTION|>--- conflicted
+++ resolved
@@ -3,11 +3,7 @@
 import (
 	"context"
 	"database/sql"
-<<<<<<< HEAD
-	_ "embed"
-=======
 	"embed"
->>>>>>> 5562ee94
 	"time"
 
 	"github.com/cockroachdb/cockroach-go/v2/crdb"
@@ -25,15 +21,12 @@
 	fillCreatedAt string
 	//go:embed 11/11_set_column.sql
 	setCreatedAtDetails string
-<<<<<<< HEAD
-=======
 	//go:embed 11/postgres/create_index.sql
 	//go:embed 11/cockroach/create_index.sql
 	createdAtIndexCreateStmt embed.FS
 	//go:embed 11/postgres/drop_index.sql
 	//go:embed 11/cockroach/drop_index.sql
 	createdAtIndexDropStmt embed.FS
->>>>>>> 5562ee94
 )
 
 type AddEventCreatedAt struct {
@@ -53,12 +46,6 @@
 		return err
 	}
 
-<<<<<<< HEAD
-	for {
-		var count int
-		err = crdb.ExecuteTx(ctx, mig.dbClient.DB, nil, func(tx *sql.Tx) error {
-			rows, err := tx.Query(fetchCreatedAt)
-=======
 	createIndex, err := readStmt(createdAtIndexCreateStmt, "11", mig.dbClient.Type(), "create_index.sql")
 	if err != nil {
 		return err
@@ -72,7 +59,6 @@
 		var count int
 		err = crdb.ExecuteTx(ctx, mig.dbClient.DB, nil, func(tx *sql.Tx) error {
 			rows, err := tx.Query(fetchCreatedAt, mig.BulkAmount)
->>>>>>> 5562ee94
 			if err != nil {
 				return err
 			}
@@ -110,11 +96,7 @@
 		if err != nil {
 			return err
 		}
-<<<<<<< HEAD
-		logging.WithFields("count", count).Debug("creation dates set")
-=======
 		logging.WithFields("count", count).Info("creation dates set")
->>>>>>> 5562ee94
 		if count < 20 {
 			break
 		}
@@ -122,8 +104,6 @@
 
 	logging.Info("set details")
 	_, err = mig.dbClient.ExecContext(ctx, setCreatedAtDetails)
-<<<<<<< HEAD
-=======
 	if err != nil {
 		return err
 	}
@@ -134,7 +114,6 @@
 	}
 	_, err = mig.dbClient.ExecContext(ctx, dropIndex)
 
->>>>>>> 5562ee94
 	return err
 }
 
