---
title: Handle External Login
sidebar_label: External Identity Provider
---

## Flow

The prerequisite for adding an external login (social and enterprise) to your user account is a registered identity provider on your ZITADEL instance or the organization of the user.
If you haven’t added a provider yet, have a look at the following guide first: [Identity Providers](/docs/guides/integrate/identity-providers)

![Identity Provider Flow](/img/guides/login-ui/external-login-flow.png)

## Start the Provider Flow

ZITADEL will handle as much as possible from the authentication flow with the external provider.
This requires you to initiate the flow with your desired provider.

Send the following two URLs in the request body:
1. SuccessURL: Page that should be shown when the login was successful
2. ErrorURL: Page that should be shown when an error happens during the authentication

In the response, you will get an authentication URL of the provider you like.
[Start Identity Provider Intent Documentation](/docs/apis/resources/user_service/user-service-start-identity-provider-intent)

### Request

```bash
curl --request POST \
<<<<<<< HEAD
  --url https://$ZITADEL_DOMAIN/v2alpha/idp_intents/start \
=======
  --url https://$ZITADEL_DOMAIN/v2alpha/idp_intents \
>>>>>>> 241befc1
  --header 'Accept: application/json' \
  --header 'Authorization: Bearer '"$TOKEN"''\
  --header 'Content-Type: application/json' \
  --data '{
  "idp_id": "$IDP_ID",
  "successUrl": "https://custom.com/login/idp/success",
  "failureUrl": "https://custom.com/login/idp/fail"
}'
```

### Response

```bash
{
	"details": {
		"sequence": "592",
		"changeDate": "2023-06-14T12:51:29.654819Z",
		"resourceOwner": "163840776835432705"
	},
	"authUrl": "https://accounts.google.com/o/oauth2/v2/auth?client_id=Test&prompt=select_account&redirect_uri=https%3A%2F%2F$ZITADEL_DOMAIN%2Fidps%2Fcallback&response_type=code&scope=openid+profile+email&state=218525066445455617"
}
```

## Call Provider

The next step is to call the auth URL you got in the response from the previous step.
This will open up the login page of the given provider. In this guide, it is Google Login.

```bash
https://accounts.google.com/o/oauth2/v2/auth?client_id=Test&prompt=select_account&redirect_uri=https%3A%2F%2F$ZITADEL_DOMAIN%2Fidps%2Fcallback&response_type=code&scope=openid+profile+email&state=218525066445455617
```

After the user has successfully authenticated, a redirect to the ZITADEL backend /idps/callback will automatically be performed.

## Get Provider Information

ZITADEL will take the information of the provider. After this, a redirect will be made to either the success page in case of a successful login or to the error page in case of a failure will be performed. In the parameters, you will provide the IDP intentID, a token, and optionally, if a user could be found, a user ID.

To get the information of the provider, make a request to ZITADEL.
[Retrieve Identity Provider Intent Documentation](/docs/apis/resources/user_service/user-service-retrieve-identity-provider-intent)

### Request
```bash
curl --request POST \
  --url https://$ZITADEL_DOMAIN/v2alpha/idp_intents/$INTENT_ID \
  --header 'Accept: application/json' \
  --header 'Authorization: Bearer '"$TOKEN"''\
  --header 'Content-Type: application/json' \
  --data '{
  "token": "k50WQmDaPIazQDJsyKaEPaQPwgsytxqgQ3K1ifQeQtAmeQ"
}'
```

### Response

```bash
{
	"details": {
		"sequence": "599",
		"changeDate": "2023-06-15T06:44:26.039444Z",
		"resourceOwner": "163840776835432705"
	},
	"idpInformation": {
		"oauth": {
			"accessToken": "ya29...",
			"idToken": "ey..."
		},
		"idpId": "218528353504723201",
		"rawInformation": {
			"User": {
				"email": "minni@mouse.com",
				"email_verified": true,
				"family_name": "Mouse",
				"given_name": "Minnie",
				"hd": "mouse.com",
				"locale": "de",
				"name": "Minnie Mouse",
				"picture": "https://lh3.googleusercontent.com/a/AAcKTtf973Q7NH8KzKTMEZELPU9lx45WpQ9FRBuxFdPb=s96-c",
				"sub": "111392805975715856637"
			}
		}
	}
}
```

## Handle Provider Information
After successfully authenticating using your identity provider, you have three possible options.
1. Login
2. Register user
3. Add social login to existing user

### Login

If you did get a user ID in the parameters when calling your success page, you know that a user is already linked with the used identity provider and you are ready to perform the login.
Create a new session and include the IDP intent ID and the token in the checks.
This check requires that the previous step ended on the successful page and didn't’t result in an error.

#### Request
```bash
curl --request POST \
  --url https://$ZITADEL_DOMAIN/v2alpha/sessions \
  --header 'Accept: application/json' \
  --header 'Authorization: Bearer '"$TOKEN"''\

  --header 'Content-Type: application/json' \
  --data '{
  "checks": {
	"user": {
      		"userId": "218662596918640897"
    	},
	"idpIntent": {
      		"idpIntentId": "219647325729980673",
      		"idpIntentToken": "k86ihn-VLMMUGKy1q1b5i_foECspKYqei1l4mS8LT7Xzjw"
    	}
  }
}'
```

### Register

If you didn't get a user ID in the parameters of your success page, you know that there is no existing user in ZITADEL with that provider, and you can register a new user or link it to an existing account (read the next section).

Fill the IdP links in the create user request to add a user with an external login provider.
The idpId is the ID of the provider in ZITADEL, the idpExternalId is the ID of the user in the external identity provider; usually, this is sent in the “sub”.
The display name is used to list the linkings on the users.

[Create User API Documentation](/docs/apis/resources/user_service/user-service-add-human-user)

#### Request
```bash
curl --request POST \
  --url https://$ZITADEL_DOMAIN/v2alpha/users/human \
  --header 'Accept: application/json' \
  --header 'Authorization: Bearer '"$TOKEN"''\
  --header 'Content-Type: application/json' \
  --data '{
  "username": "minni-mouse@mouse.com",
  "profile": {
    "givenName": "Minnie",
    "familyName": "Mouse",
    "nickName": "Mini",
    "displayName": "Minnie Mouse",
    "preferredLanguage": "en",
    "gender": "GENDER_FEMALE"
  },
  "email": {
    "email": "minni-mouse@mouse.com",
		"isVerified": true
  },
  "idpLinks": [
    {
      "idpId": "218528353504723201",
      "idpExternalId": "111392805975715856637",
      "displayName": "Minnie Mouse"
    }
  ]
}'
```

### Add External Login to Existing User

If you didn't get a user ID in the parameters to your success page, you know that there is no existing user in ZITADEL with that provider and you can register a new user (read previous section), or link it to an existing account.

If you want to link/connect to an existing account you can perform the add identity provider link request.
[Add IDP Link to existing user documentation](/docs/apis/resources/user_service/user-service-add-idp-link)

#### Request
```bash
curl --request POST \
  --url https://$ZITADEL_DOMAIN/v2alpha/users/users/218385419895570689/links \
  --header 'Accept: application/json' \
  --header 'Authorization: Bearer '"$TOKEN"''\
  --header 'Content-Type: application/json' \
  --data '{
	"idpLink": {
    "idpId": "218528353504723201",
    "idpExternalId": "1113928059757158566371",
    "displayName": "Minnie Mouse"
  }
}'
```<|MERGE_RESOLUTION|>--- conflicted
+++ resolved
@@ -26,11 +26,7 @@
 
 ```bash
 curl --request POST \
-<<<<<<< HEAD
-  --url https://$ZITADEL_DOMAIN/v2alpha/idp_intents/start \
-=======
   --url https://$ZITADEL_DOMAIN/v2alpha/idp_intents \
->>>>>>> 241befc1
   --header 'Accept: application/json' \
   --header 'Authorization: Bearer '"$TOKEN"''\
   --header 'Content-Type: application/json' \
